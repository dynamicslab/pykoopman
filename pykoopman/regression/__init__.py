--- conflicted
+++ resolved
@@ -4,7 +4,7 @@
 from ._dmdc import DMDc
 from ._edmd import EDMD
 from ._edmdc import EDMDc
-<<<<<<< HEAD
+from ._kdmd import KDMD
 from ._havok import HAVOK
 from ._kef import KEF
 
@@ -12,13 +12,9 @@
     "DMDRegressor",
     "DMDc",
     "EDMD",
+    "KDMD",
     "EDMDc",
     "EnsembleBaseRegressor",
     "HAVOK",
     "KEF",
-]
-=======
-from ._kdmd import KDMD
-
-__all__ = ["DMDRegressor", "DMDc", "KDMD", "EDMDc", "EnsembleBaseRegressor"]
->>>>>>> 457fcbbe
+]