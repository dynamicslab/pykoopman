--- conflicted
+++ resolved
@@ -56,12 +56,6 @@
         # we should use the atilde from them. but remember to transpose
         self._coef_ = self.regressor.atilde.T
 
-<<<<<<< HEAD
-        # Get Koopman modes, eigenvectors, eigenvalues manually at here
-        self._modes_ = self.regressor.modes
-=======
-        # Get Koopman modes, eigenvectors, eigenvalues from pydmd
->>>>>>> 457fcbbe
         self._amplitudes_ = self.regressor.amplitudes
         self._eigenvalues_ = self.regressor.eigs
         self._modes_ = self.regressor.modes
@@ -95,18 +89,10 @@
 
     @property
     def amplitudes_(self):
-<<<<<<< HEAD
-        check_is_fitted(self, "coef_")
-=======
         check_is_fitted(self, "_amplitudes_")
->>>>>>> 457fcbbe
         return self._amplitudes_
 
     @property
     def modes_(self):
-<<<<<<< HEAD
-        check_is_fitted(self, "coef_")
-=======
         check_is_fitted(self, "_modes_")
->>>>>>> 457fcbbe
         return self._modes_