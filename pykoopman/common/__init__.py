--- conflicted
+++ resolved
@@ -1,11 +1,6 @@
-<<<<<<< HEAD
 from .examples import advance_linear_system
 from .examples import drss
 from .examples import torus_dynamics
-from .validation import validate_input
-
-__all__ = ["validate_input", "drss", "advance_linear_system", "torus_dynamics"]
-=======
 from .validation import check_array
 from .validation import drop_nan_rows
 from .validation import validate_input
@@ -13,6 +8,8 @@
 __all__ = [
     "check_array",
     "drop_nan_rows",
-    "validate_input",
+    "validate_input", 
+    "drss", 
+    "advance_linear_system", 
+    "torus_dynamics",
 ]
->>>>>>> af55a080
