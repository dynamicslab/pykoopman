"""
Shared pytest fixtures for unit tests.

Put any datasets that are used by multiple unit test files here.
"""
import numpy as np
import pytest

<<<<<<< HEAD
from pykoopman.common import advance_linear_system
from pykoopman.common import drss
from pykoopman.common import torus_dynamics
=======
from pykoopman.observables import CustomObservables
>>>>>>> af55a080


@pytest.fixture
def data_random():
    x = np.random.randn(50, 10)
    return x


@pytest.fixture
def data_random_complex():
    x = np.random.randn(50, 10) + 1j * np.random.randn(50, 10)
    return x


@pytest.fixture
def data_2D_superposition():
    t = np.linspace(0, 2 * np.pi, 200)
    x = np.linspace(-5, 5, 100)
    [x_grid, t_grid] = np.meshgrid(x, t)

    def sech(x):
        return 1 / np.cosh(x)

    f1 = sech(x_grid + 3) * np.exp(1j * 2.3 * t_grid)
    f2 = 2 * (sech(x_grid) * np.tanh(x_grid)) * np.exp(1j * 2.8 * t_grid)
    return f1 + f2


@pytest.fixture
<<<<<<< HEAD
def data_2D_linear_control_system():
    A = np.array([[1.5, 0], [0, 0.1]])
    B = np.array([[1], [0]])
    x0 = np.array([4, 7])
    u = np.array([-4, -2, -1, -0.5, 0, 0.5, 1, 3, 5])
    n = len(u) + 1
    x = np.zeros([n, len(x0)])
    x[0, :] = x0
    for i in range(n - 1):
        x[i + 1, :] = A.dot(x[i, :]) + B.dot(u[np.newaxis, i])
    X = x
    C = u[:, np.newaxis]

    return X, C, A, B


@pytest.fixture
def data_drss():
    # Seed random generator for reproducibility
    np.random.seed(0)

    n_states = 5
    n_controls = 2
    n_measurements = 50
    A, B, C = drss(n_states, n_controls, n_measurements)

    x0 = np.array([4, 7, 2, 8, 0])
    u = np.array(
        [
            [
                -4,
                -2,
                -1,
                -0.5,
                0,
                0.5,
                1,
                3,
                5,
                9,
                8,
                4,
                3.5,
                1,
                2,
                3,
                1.5,
                0.5,
                0,
                1,
                -1,
                -0.5,
                -2,
                -4,
                -5,
                -7,
                -9,
                -6,
                -5,
                -5.5,
            ],
            [
                4,
                1,
                -1,
                -0.5,
                0,
                1,
                2,
                4,
                3,
                1.5,
                1,
                0,
                -1,
                -1.5,
                -2,
                -1,
                -3,
                -5,
                -9,
                -7,
                -5,
                -6,
                -8,
                -6,
                -4,
                -3,
                -2,
                -0.5,
                0.5,
                3,
            ],
        ]
    )
    n = u.shape[1]
    X, Y = advance_linear_system(x0, u, n, A, B, C)
    U = u.T

    return Y, U, A, B, C


@pytest.fixture
def data_torus_unforced():
    T = 20  # integration time
    dt = 0.05  # time step
    n_samples = int(T / dt)

    np.random.seed(1)  # Seed random generator for reproducibility
    torus = torus_dynamics()
    torus.advance(n_samples, dt)
    xhat_nonzero = torus.Xhat[torus.mask.reshape(torus.n_states ** 2) == 1, :]

    return xhat_nonzero, torus.frequencies, dt


@pytest.fixture
def data_torus_ct():
    T = 4  # integration time
    dt = 0.01  # time step
    n_samples = int(T / dt)

    np.random.seed(1)  # for reproducibility
    torus = torus_dynamics()
    torus.advance(n_samples, dt)
    xhat = torus.Xhat[torus.mask.reshape(torus.n_states ** 2) == 1, :]

    return xhat


@pytest.fixture
def data_torus_dt():
    T = 4  # integration time
    dt = 0.01  # time step
    n_samples = int(T / dt)

    np.random.seed(1)  # for reproducibility
    torus = torus_dynamics()
    torus.advance_discrete_time(n_samples, dt)
    xhat = torus.Xhat[torus.mask.reshape(torus.n_states ** 2) == 1, :]

    return xhat
=======
def data_1D_cosine():
    t = np.linspace(0, 2 * np.pi, 200)
    x = np.cos(3 * t)
    return x


@pytest.fixture
def data_custom_observables():
    observables = [lambda x: x, lambda x: x ** 2, lambda x: 0 * x, lambda x, y: x * y]
    observable_names = [
        lambda s: str(s),
        lambda s: f"{s}^2",
        lambda s: str(0),
        lambda s, t: f"{s} {t}",
    ]

    return CustomObservables(observables, observable_names=observable_names)


@pytest.fixture
def data_realistic_custom_observables():
    observables = [lambda x: x ** 2, lambda x, y: x * y]
    observable_names = [
        lambda s: f"{s}^2",
        lambda s, t: f"{s} {t}",
    ]

    return CustomObservables(observables, observable_names=observable_names)
>>>>>>> af55a080
<|MERGE_RESOLUTION|>--- conflicted
+++ resolved
@@ -6,13 +6,12 @@
 import numpy as np
 import pytest
 
-<<<<<<< HEAD
+
 from pykoopman.common import advance_linear_system
 from pykoopman.common import drss
 from pykoopman.common import torus_dynamics
-=======
+
 from pykoopman.observables import CustomObservables
->>>>>>> af55a080
 
 
 @pytest.fixture
@@ -42,7 +41,6 @@
 
 
 @pytest.fixture
-<<<<<<< HEAD
 def data_2D_linear_control_system():
     A = np.array([[1.5, 0], [0, 0.1]])
     B = np.array([[1], [0]])
@@ -185,7 +183,7 @@
     xhat = torus.Xhat[torus.mask.reshape(torus.n_states ** 2) == 1, :]
 
     return xhat
-=======
+
 def data_1D_cosine():
     t = np.linspace(0, 2 * np.pi, 200)
     x = np.cos(3 * t)
@@ -214,4 +212,3 @@
     ]
 
     return CustomObservables(observables, observable_names=observable_names)
->>>>>>> af55a080
